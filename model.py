import torch
import torch.nn as nn
import torch.nn.functional as F
import torchvision.models as models
import numpy as np
import nltk

from torch.nn.utils.rnn import pack_sequence, pad_packed_sequence, pack_padded_sequence
from build_vocab import encode_input_tensor, encode_target_tensor
from efficientnet_pytorch import EfficientNet

class Attention(nn.Module):
    """Additive Attention"""
    def __init__(self, hidden_size, query_size, key_size):
        super(Attention, self).__init__()
        self.v = nn.Linear(hidden_size, 1)
        self.W = nn.Linear(query_size + key_size, hidden_size)
        
    def forward(self, query, keys, values):
        """
        Parameters
        ----------
        query : tensor 
            [B,Q,Nq]
        keys : tensor
            [B,KV,Nk]
        values : tensor
            [B,KV,Nv]
        """
        
        query = query.unsqueeze(dim=1).repeat(1, keys.shape[1],1, 1) # [B,KV,Q,Nq]
        keys = keys.unsqueeze(dim=2).repeat(1, 1, query.shape[2], 1) # [B,KV,Q,Nk]
        feats = torch.cat((query, keys), dim=3) # [B,KV,Q,Nq+Nk]
        energy = torch.tanh(self.W(feats)) # [B,KV,Q,Nq+Nk]
        energy = self.v(energy).squeeze(dim=-1) # [B,KV,Q]
        scores = F.softmax(energy, dim=1) # [B,KV,Q]
        output = torch.bmm(values.transpose(1,2), scores) # [B,Nv,Q]
        output = output.transpose(1,2) # [B,Q,Nv]
        
        return output    

class EncoderCNN(nn.Module):
    def __init__(self):
        """Load the pretrained ResNet-152 and replace top fc layer."""
        super(EncoderCNN, self).__init__()
        net = EfficientNet.from_pretrained('efficientnet-b0')
        net._avg_pooling = nn.Identity()
        net._dropout = nn.Identity()
        net._fc = nn.Identity()

        # resnet = models.resnet152(pretrained=True)
        # modules = list(resnet.children())[:-2]      # Delete the last fc layer and adaptive pooling.
        # net = nn.Sequential(*modules)
        self.net = net
        
    def forward(self, images):
        """Extract feature maps from input images."""
        features = self.net(images).view(-1,1280,7,7)
        features = F.normalize(features, p=2, dim=1) # L2 normalization over channels
        return features

class DecoderRNN(nn.Module):
    def __init__(
        self, 
        lstm1_hidden_size,
        lstm2_hidden_size,
        att_hidden_size,
        vocab, 
        embedding_size, 
        embedding_weights, 
        feature_size=2048,
        device=torch.device("cuda:0" if torch.cuda.is_available() else "cpu"), 
        ):
        """Set the hyper-parameters and build the layers."""
        super(DecoderRNN, self).__init__()
        self.vocab = vocab
        self.vocab_size = len(vocab)
        self.embedding_size = embedding_size
        self.device = device

        lstm1_input_size = embedding_size + feature_size
        lstm2_input_size = feature_size + lstm1_hidden_size

        # LSTM layers
        self.lstm1 = nn.LSTM(lstm1_input_size, lstm1_hidden_size, 1, batch_first=True)
        self.lstm2 = nn.LSTM(lstm2_input_size, lstm2_hidden_size, 1, batch_first=True)

        # Linear layers for Attention Mechanism
        self.attention = Attention(att_hidden_size, lstm1_hidden_size, feature_size)

        # Final prediction layers
        self.linear = nn.Linear(lstm1_hidden_size, len(vocab))

        # initialise the embedding layer
        self.embed = nn.Embedding(len(vocab), embedding_size)
        if embedding_weights is not None:
            self.embed.weight.data.copy_(torch.from_numpy(embedding_weights))
    
    def forward(self, features, captions, lengths, ha0=None, ca0=None, hl0=None, cl0=None):
        """
        Parameters
        ----------
        features : tensor
            Output of CNN Encoder
        captions : tensor
            Tensor of integers, representing index of words
        """
        
        # Attention-LSTM
        mean_pooled_features = F.adaptive_avg_pool2d(features, (1,1)).squeeze(-1).transpose(1,2)
        embeddings = self.embed(captions)
        mean_pooled_features = mean_pooled_features.repeat(1, embeddings.shape[1], 1)
        lstm1_inp = torch.cat((embeddings, mean_pooled_features), dim=2)
        packed = pack_padded_sequence(lstm1_inp, lengths, batch_first=True)
        if ha0 is None or ca0 is None:
            lstm1_out, (han, can) = self.lstm1(packed)
        else:
            lstm1_out, (han, can) = self.lstm1(packed, (ha0, ca0))
        
        # Attention
        lstm1_out = pad_packed_sequence(lstm1_out, batch_first=True)[0]
        features = features.view(features.shape[0], features.shape[1], -1).transpose(1,2)
        att_out = self.attention(lstm1_out, features, features)
        
        # Language-LSTM
        lstm2_inp = torch.cat((lstm1_out, att_out), dim=2)
        packed = pack_padded_sequence(lstm2_inp, lengths, batch_first=True)
        if hl0 is None or cl0 is None:
            lstm2_out, (hln, cln) = self.lstm2(packed)
        else:
            lstm2_out, (hln, cln) = self.lstm2(packed, (hl0, cl0))
        
#         # Predict Words
        lstm2_out = pad_packed_sequence(lstm2_out, batch_first=True)[0]
        logits = self.linear(lstm2_out).transpose(1,2)
        
<<<<<<< HEAD
        return logits, (han, can, hln, cln)        
   
    def sample(self, features, states=None):
        """
        Generate captions for given image features using greedy search.
        
        Parameters
        ----------
        features : tensor
            Output of EncoderCNN. Tensor of shape [B, C, H, W]
            
        Returns
        -------
        """
        batch_size = features.shape[0]
        lengths = [1 for _ in range(batch_size)]
        outputs = torch.empty((batch_size, 0), dtype=torch.long).to(self.device)
        done = torch.full((batch_size, 1), False, dtype=torch.bool).to(self.device)
        ha0 = ca0 = hl0 = cl0 = None
        prev_word = torch.full((batch_size, 1), self.vocab('<start>'), dtype=torch.long).to(self.device)
        while not torch.all(done):
            logits, (ha0, ca0, hl0, cl0) = self(features, prev_word, lengths, ha0, ca0, hl0, cl0)
            prev_word = logits.argmax(dim=2)
            outputs = torch.cat((outputs, prev_word), dim=1)
            done[prev_word == self.vocab('<end>')] = True
        return outputs
            
        
#         sampled_ids = []
#         inputs = features.unsqueeze(1)
#         for i in range(self.max_seg_length):
#             hiddens, states = self.lstm(inputs, states)          # hiddens: (batch_size, 1, hidden_size)
#             outputs = self.linear(hiddens.squeeze(1))            # outputs:  (batch_size, vocab_size)
#             _, predicted = outputs.max(1)                        # predicted: (batch_size)
#             sampled_ids.append(predicted)
#             inputs = self.embed(predicted)                       # inputs: (batch_size, embed_size)
#             inputs = inputs.unsqueeze(1)                         # inputs: (batch_size, 1, embed_size)
#         sampled_ids = torch.stack(sampled_ids, 1)                # sampled_ids: (batch_size, max_seq_length)
#         return sampled_ids
=======
        return logits, (han, can, hln, cln)


   
    def sample(self, features, states=None):
        """Generate captions for given image features using greedy search."""
        sampled_ids = []
        inputs = features.unsqueeze(1)
        for i in range(self.max_seg_length):
            hiddens, states = self.lstm(inputs, states)          # hiddens: (batch_size, 1, hidden_size)
            outputs = self.linear(hiddens.squeeze(1))            # outputs:  (batch_size, vocab_size)
            _, predicted = outputs.max(1)                        # predicted: (batch_size)
            sampled_ids.append(predicted)
            inputs = self.embed(predicted)                       # inputs: (batch_size, embed_size)
            inputs = inputs.unsqueeze(1)                         # inputs: (batch_size, 1, embed_size)
        sampled_ids = torch.stack(sampled_ids, 1)                # sampled_ids: (batch_size, max_seq_length)
        return sampled_ids
    
    def _get_softmax_probs(self, X, embed=True):
        if embed:
            X = self.embed(X)
            X = self.dropout(X)
        X = self._internal_forward(X, sample=True)
        return X
>>>>>>> 383cd470
    
    def beam_search(self, features, k=5, max_seq_length = 200):
        """
        Generate a caption using beam search. At evey step, maintain the top k candidates. If the next most probable word is the EOS, store the sequence.
        Beam search is deterministic. You will not get different results from running this twice.
        
        Parameters
        ----------
        features : tensor
            Output of EncoderCNN (batch size of 1). tensor of shape (1, C, H, W)

        k : int
            Beam search parameter, number of candidates to consider

        Returns
        -------
        str
            Candidate sentence with highest joint probability
        """
        assert features.shape[0] == 1, 'Batch size has to be 1'
        self.eval()
        candidates = []
        temp_candidates = [[[self.vocab('<start>')], None, None, None, None, 1]]
        with torch.no_grad():
            while len(candidates) < k:
                new_temp_candidates = []
                new_final_candidates = []
                for sentence, ha0, ca0, hl0, cl0, prob in temp_candidates:
                    prev_word = torch.zeros(1,1).long().to(self.device)
                    prev_word[0,0] = sentence[-1]
                    lengths = [1]
                    logits, (hans, cans, hlns, clns) = self(features, prev_word, lengths, ha0, ca0, hl0, cl0)
                    logits = logits.permute(0,2,1)
                    softmax_probs = F.softmax(logits, dim=2)
                    top_values, top_indices = softmax_probs.topk(k-len(candidates))
                    for i in range(k - len(candidates)):
                        curr_prob = float(top_values[0,0,i])
                        curr_idx = int(top_indices[0,0,i])             
                        new_sentence = [*sentence] + [curr_idx]
                        new_prob = prob * curr_prob
                        if curr_idx == self.vocab('<end>') or len(new_sentence) >= max_seq_length:
                            new_final_candidates.append([new_sentence, curr_prob])
                        else:
                            new_temp_candidates.append([new_sentence, hans, cans, hlns, clns, curr_prob])
                if len(new_final_candidates) != 0:
                    candidates += new_final_candidates
                new_temp_candidates.sort(key=lambda x: x[5], reverse=True)
                temp_candidates = new_temp_candidates[:k-len(candidates)]
            candidates.sort(key=lambda x: x[1])
        return candidates[-1]
<<<<<<< HEAD
           
=======
            

    def sample_caption(self, features):
        """
        Generate sample sentence by feeding the output of the CNN into the LSTM continuously until the EOS is returned.
        inputs:
            X: Packed sequence of [input]
            type: torch.nn.utils.rnn.PackedSequence

            sample: boolean flag on whether to sample or not i.e. to test
            type: bool

        returns:
            output_caption: Output Caption of Image
            type: str
        """
        assert features.shape[0] == 1, 'Batch size has to be 1'
        self.eval()
        candidates = []
        sentence, hans, cans, hlns, clns = [self.vocab('<start>')], None, None, None, None
        with torch.no_grad():
            for idx in range(200):
                prev_word = torch.zeros(1,1).long().to(self.device)
                prev_word[0,0] = sentence[-1]
                lengths = [1]
                logits, (hans, cans, hlns, clns) = self(features, prev_word, lengths, hans, cans, hlns, clns)
                softmax_probs = F.softmax(logits, dim=1)
                next_word_idx = np.random.choice(a = len(self.vocab), size = 1, p = softmax_probs.squeeze().cpu().numpy()).item()
                sentence = [*sentence] + [next_word_idx]
                if next_word_idx == self.vocab('<end>'):
                    break
        sentence = ' '.join([self.vocab.idx2word[idx] for idx in sentence[1:]])
        return sentence

        # X = first_input_tensor.unsqueeze(0).to(self.device)
        # with torch.no_grad():  # no need to track history in sampling
        #     output_caption = ''

        #     for idx in range(200):
        #         if idx == 1:
        #             X = self._get_softmax_probs(X, embed = True)
        #         else:
        #             X = self._get_softmax_probs(X, embed = True)
        #         topi = np.random.choice(a = X.shape[1], size = X.shape[0], p = X.squeeze().cpu().numpy())[0]
        #         if topi == 0: # EOS Token
        #             break
        #         else:
        #             word = self.vocab.idx2word[topi]
        #             output_caption += ' ' + word
        #         X = torch.tensor([topi]).unsqueeze(0).to(self.device).type(torch.long)
        #     return output_caption
>>>>>>> 383cd470
<|MERGE_RESOLUTION|>--- conflicted
+++ resolved
@@ -134,7 +134,6 @@
         lstm2_out = pad_packed_sequence(lstm2_out, batch_first=True)[0]
         logits = self.linear(lstm2_out).transpose(1,2)
         
-<<<<<<< HEAD
         return logits, (han, can, hln, cln)        
    
     def sample(self, features, states=None):
@@ -148,6 +147,7 @@
             
         Returns
         -------
+        tensor (long)
         """
         batch_size = features.shape[0]
         lengths = [1 for _ in range(batch_size)]
@@ -161,45 +161,6 @@
             outputs = torch.cat((outputs, prev_word), dim=1)
             done[prev_word == self.vocab('<end>')] = True
         return outputs
-            
-        
-#         sampled_ids = []
-#         inputs = features.unsqueeze(1)
-#         for i in range(self.max_seg_length):
-#             hiddens, states = self.lstm(inputs, states)          # hiddens: (batch_size, 1, hidden_size)
-#             outputs = self.linear(hiddens.squeeze(1))            # outputs:  (batch_size, vocab_size)
-#             _, predicted = outputs.max(1)                        # predicted: (batch_size)
-#             sampled_ids.append(predicted)
-#             inputs = self.embed(predicted)                       # inputs: (batch_size, embed_size)
-#             inputs = inputs.unsqueeze(1)                         # inputs: (batch_size, 1, embed_size)
-#         sampled_ids = torch.stack(sampled_ids, 1)                # sampled_ids: (batch_size, max_seq_length)
-#         return sampled_ids
-=======
-        return logits, (han, can, hln, cln)
-
-
-   
-    def sample(self, features, states=None):
-        """Generate captions for given image features using greedy search."""
-        sampled_ids = []
-        inputs = features.unsqueeze(1)
-        for i in range(self.max_seg_length):
-            hiddens, states = self.lstm(inputs, states)          # hiddens: (batch_size, 1, hidden_size)
-            outputs = self.linear(hiddens.squeeze(1))            # outputs:  (batch_size, vocab_size)
-            _, predicted = outputs.max(1)                        # predicted: (batch_size)
-            sampled_ids.append(predicted)
-            inputs = self.embed(predicted)                       # inputs: (batch_size, embed_size)
-            inputs = inputs.unsqueeze(1)                         # inputs: (batch_size, 1, embed_size)
-        sampled_ids = torch.stack(sampled_ids, 1)                # sampled_ids: (batch_size, max_seq_length)
-        return sampled_ids
-    
-    def _get_softmax_probs(self, X, embed=True):
-        if embed:
-            X = self.embed(X)
-            X = self.dropout(X)
-        X = self._internal_forward(X, sample=True)
-        return X
->>>>>>> 383cd470
     
     def beam_search(self, features, k=5, max_seq_length = 200):
         """
@@ -250,10 +211,6 @@
                 temp_candidates = new_temp_candidates[:k-len(candidates)]
             candidates.sort(key=lambda x: x[1])
         return candidates[-1]
-<<<<<<< HEAD
-           
-=======
-            
 
     def sample_caption(self, features):
         """
@@ -285,23 +242,4 @@
                 if next_word_idx == self.vocab('<end>'):
                     break
         sentence = ' '.join([self.vocab.idx2word[idx] for idx in sentence[1:]])
-        return sentence
-
-        # X = first_input_tensor.unsqueeze(0).to(self.device)
-        # with torch.no_grad():  # no need to track history in sampling
-        #     output_caption = ''
-
-        #     for idx in range(200):
-        #         if idx == 1:
-        #             X = self._get_softmax_probs(X, embed = True)
-        #         else:
-        #             X = self._get_softmax_probs(X, embed = True)
-        #         topi = np.random.choice(a = X.shape[1], size = X.shape[0], p = X.squeeze().cpu().numpy())[0]
-        #         if topi == 0: # EOS Token
-        #             break
-        #         else:
-        #             word = self.vocab.idx2word[topi]
-        #             output_caption += ' ' + word
-        #         X = torch.tensor([topi]).unsqueeze(0).to(self.device).type(torch.long)
-        #     return output_caption
->>>>>>> 383cd470
+        return sentence